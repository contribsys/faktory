--- conflicted
+++ resolved
@@ -178,10 +178,7 @@
 	fpm -s dir -t deb -n $(NAME) -v $(VERSION) -p packaging/output/systemd \
 		--depends redis-server \
 		--deb-priority optional --category admin \
-<<<<<<< HEAD
 		--deb-compression gz \
-=======
->>>>>>> 3211e9dd
 		--no-deb-no-default-config-files \
 	 	--after-install packaging/scripts/postinst.deb.systemd \
 	 	--before-remove packaging/scripts/prerm.deb.systemd \
