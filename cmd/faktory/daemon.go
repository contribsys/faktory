--- conflicted
+++ resolved
@@ -1,14 +1,11 @@
 package main
 
 import (
-<<<<<<< HEAD
 	"fmt"
 	"io/ioutil"
 	"os"
 
 	"github.com/BurntSushi/toml"
-=======
->>>>>>> b5fb1330
 	"github.com/contribsys/faktory/cli"
 	"github.com/contribsys/faktory/server"
 	"github.com/contribsys/faktory/util"
@@ -70,11 +67,7 @@
 		StorageDirectory: opts.StorageDirectory,
 		ConfigDirectory:  opts.ConfigDirectory,
 		Environment:      opts.Environment,
-<<<<<<< HEAD
-		DisableTls:       opts.DisableTls,
 		Configuration:    globalConfig,
-=======
->>>>>>> b5fb1330
 	})
 	if err != nil {
 		util.Error("Unable to create a new server", err)
